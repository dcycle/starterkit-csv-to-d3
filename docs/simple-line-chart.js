--- conflicted
+++ resolved
@@ -23,16 +23,6 @@
  *
  * See https://d3-graph-gallery.com/graph/shape.html#myline.
  */
-<<<<<<< HEAD
-function simpleLineChart(source, xAxisLabel, yAxisLabel, chartLocation, width, height, margin) {
-  /*
-    Create SVG element
-    chartLocation is a selector string or a reference to an
-    existing HTML element where the SVG will be inserted.
-    For example, it might be a string like "#chart" to select
-    an element with the ID chart.
-  */
-=======
 function simpleLineChart(
   source,
   xAxisLabel,
@@ -44,20 +34,24 @@
   displayXAxisPlotting,
   displayYAxisPlotting
 ) {
-
-  // Create SVG element
-  // chartLocation is a selector string or a reference to an
-  // existing HTML element where the SVG will be inserted.
-  // For example, it might be a string like "#chart" to select
-  // an element with the ID chart.
->>>>>>> 7c5fcb44
+  /*
+    Create SVG element
+    chartLocation is a selector string or a reference to an
+    existing HTML element where the SVG will be inserted.
+    For example, it might be a string like "#chart" to select
+    an element with the ID chart.
+  */
   const svg = d3.select(chartLocation).append("svg")
-    // Sets the width of the SVG element.
-    // Total width including margins then only x,y axis rendered completely inside chart.
+    /*
+      Sets the width of the SVG element.
+      Total width including margins then only x,y axis rendered completely inside chart.
+    */
     .attr("width", width + margin.left + margin.right)
-    // Sets the height of the SVG element.
-<<<<<<< HEAD
-    .attr("height", height)
+    /*
+      Sets the height of the SVG element.
+      Total height including margins then only x,y axis rendered completely inside chart.
+    */
+    .attr("height", height + margin.top + margin.bottom)
     /*
       append("g") Appends a group element (<g>) to the SVG container.
       Explanation:
@@ -67,17 +61,6 @@
       <g> element, you create a group that can be transformed or
       styled as a unit.
     */
-=======
-    // Total height including margins then only x,y axis rendered completely inside chart.
-    .attr("height", height + margin.top + margin.bottom)
-    // append("g") Appends a group element (<g>) to the SVG container.
-    // Explanation:
-    //     The <g> element is used to group other SVG elements
-    // together. It is often used to apply transformations and 
-    // styling to a collection of elements. By appending this 
-    // <g> element, you create a group that can be transformed or
-    // styled as a unit.
->>>>>>> 7c5fcb44
     .append("g")
     /*
       .attr("transform", translate(${margin.left},${margin.top})): 
@@ -186,31 +169,41 @@
       .attr('stroke', 'black')
       // .attr('fill', 'none') ensures no fill color inside the path.
       .attr('fill', 'none')
-      // .attr("d", line) uses the line generator function to
-      // generate the path data string for the line chart. 
+      /*
+        .attr("d", line) uses the line generator function to
+        generate the path data string for the line chart. 
+      */
       .attr("d", line);
 
       if (displayXAxisPlotting)
-        // Append the x-axis to the SVG
-        // A group element (<g>) for the x-axis is appended to the SVG.
+        /*
+          Append the x-axis to the SVG
+          A group element (<g>) for the x-axis is appended to the SVG.
+        */
         svg.append("g")
         // Move the x-axis to the bottom of the chart
         .attr("transform", `translate(0,${height})`)
-        // Create and render the x-axis with ticks
-        // d3.axisBottom(xScale) is used to generate the bottom axis,
-        // and .ticks(data.length) customizes the number of ticks.
-        // The axis is then rendered in the group element using .call()
+        /*
+          Create and render the x-axis with ticks
+          d3.axisBottom(xScale) is used to generate the bottom axis,
+          and .ticks(data.length) customizes the number of ticks.
+          The axis is then rendered in the group element using .call()
+        */
         .call(d3.axisBottom(xScale).ticks(data.length));
 
     if (displayYAxisPlotting)
-      // Append the y-axis to the SVG
-      // A group element (<g>) for the y-axis is appended to the SVG.
+      /*
+        Append the y-axis to the SVG
+        A group element (<g>) for the y-axis is appended to the SVG.
+      */
       svg.append("g")
-      // Create and render the y-axis
-      // .call(d3.axisLeft(yScale)) generates and renders a vertical axis
-      // on the left side of the chart based on the yScale.
-      // This axis will have ticks and labels corresponding to the values
-      // defined in yScale, helping to visually represent the y-values of your data.
+      /*
+        Create and render the y-axis
+        .call(d3.axisLeft(yScale)) generates and renders a vertical axis
+        on the left side of the chart based on the yScale.
+        This axis will have ticks and labels corresponding to the values
+        defined in yScale, helping to visually represent the y-values of your data.
+      */
       .call(d3.axisLeft(yScale));
   }).catch(error => {
     console.error('Error loading or parsing data:', error);
